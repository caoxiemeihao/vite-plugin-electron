--- conflicted
+++ resolved
@@ -4,19 +4,13 @@
 
   .:
     specifiers:
-<<<<<<< HEAD
-      rollup: ^3.7.3
+      rollup: ^3.9.0
       tree-kill: ^1.2.2
-      typescript: ^4.7.4
-      vite: ^4.0.0
-    dependencies:
-      tree-kill: 1.2.2
-=======
-      rollup: ^3.9.0
       typescript: ^4.9.4
       vite: ^4.0.3
       vitest: ^0.26.2
->>>>>>> f8528ede
+    dependencies:
+      tree-kill: 1.2.2
     devDependencies:
       rollup: 3.9.0
       typescript: 4.9.4
@@ -413,13 +407,8 @@
       '@types/node': 18.0.6
     dev: true
 
-<<<<<<< HEAD
-  /@types/verror/1.10.5:
-    resolution: {integrity: sha512-9UjMCHK5GPgQRoNbqdLIAvAy0EInuiqbW0PBMtVP6B5B2HQJlvoJHM+KodPZMEjOa5VkSc+5LH7xy+cUzQdmHw==}
-=======
   /@types/verror/1.10.6:
     resolution: {integrity: sha512-NNm+gdePAX1VGvPcGZCDKQZKYSiAWigKhKaz5KF94hG6f2s8de9Ow5+7AbXoeKxL8gavZfk4UquSAygOF2duEQ==}
->>>>>>> f8528ede
     requiresBuild: true
     dev: true
     optional: true
@@ -1980,19 +1969,11 @@
       rimraf: 3.0.2
     dev: true
 
-<<<<<<< HEAD
-  /to-readable-stream/1.0.0:
-    resolution: {integrity: sha512-Iq25XBt6zD5npPhlLVXGFN3/gyR2/qODcKNNyTMd4vbm39HUaOiAM4PMq0eMVC/Tkxz+Zjdsc55g9yyz+Yq00Q==}
-    engines: {node: '>=6'}
-    dev: true
-
   /tree-kill/1.2.2:
     resolution: {integrity: sha512-L0Orpi8qGpRG//Nd+H90vFB+3iHnue1zSSGmNOOCh1GLJ7rUKVwV2HvijphGQS2UmhUZewS9VgvxYIdgr+fG1A==}
     hasBin: true
     dev: false
 
-=======
->>>>>>> f8528ede
   /truncate-utf8-bytes/1.0.2:
     resolution: {integrity: sha512-95Pu1QXQvruGEhv62XCMO3Mm90GscOCClvrIUwCM0PYOXK3kaF3l3sIHxx71ThJfcbM2O5Au6SO3AWCSEfW4mQ==}
     dependencies:
